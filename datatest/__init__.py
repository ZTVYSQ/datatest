# -*- coding: utf-8 -*-
"""test driven data-wrangling and validation

PYTEST_DONT_REWRITE
"""

# Datatest Core API (__all__ property defined in submodules)
from .validation import *  # Validation error and functions.
from .difference import *  # Difference classes.
from .allowance import *   # Allowance context mangers.
from ._required import group_requirement
from ._required import required
from ._predicate import Predicate

# Unittest-style API
from .case import DataTestCase
from .runner import mandatory
from .runner import skip
from .runner import skipIf
from .runner import skipUnless
from .runner import DataTestRunner
from .main import DataTestProgram
from .main import main

# Data Handling API
from ._load.get_reader import get_reader
from ._load.working_directory import working_directory
from ._query.query import Selector
from ._query.query import Query
from ._query.query import Result
from ._proxygroup import ProxyGroup

# Set module explicitly to cleanup reprs and error reporting.
Selector.__module__ = 'datatest'
Query.__module__ = 'datatest'
Result.__module__ = 'datatest'

<<<<<<< HEAD
__version__ = '0.9.3.dev0'
=======
__version__ = '0.9.3'

required = mandatory  # Temporary alias for old "required" decorator.
>>>>>>> 017b75e8
<|MERGE_RESOLUTION|>--- conflicted
+++ resolved
@@ -35,10 +35,4 @@
 Query.__module__ = 'datatest'
 Result.__module__ = 'datatest'
 
-<<<<<<< HEAD
-__version__ = '0.9.3.dev0'
-=======
-__version__ = '0.9.3'
-
-required = mandatory  # Temporary alias for old "required" decorator.
->>>>>>> 017b75e8
+__version__ = '0.9.4.dev0'